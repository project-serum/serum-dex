--- conflicted
+++ resolved
@@ -15,54 +15,6 @@
 use std::convert::Into;
 use thiserror::Error;
 
-<<<<<<< HEAD
-mod inner;
-
-lazy_static::lazy_static! {
-    pub static ref POOL_STATE_SIZE: u64 = PoolState {
-        tag: Default::default(),
-        pool_token_mint: Pubkey::new_from_array([0; 32]).into(),
-        assets: vec![AssetInfo {
-            mint: Pubkey::new_from_array([0; 32]).into(),
-            vault_address: Pubkey::new_from_array([0; 32]).into(),
-        }],
-        vault_signer: Pubkey::new_from_array([0; 32]).into(),
-        vault_signer_nonce: 0,
-        account_params: vec![],
-        serum_fee_vault: Pubkey::new_from_array([0; 32]).into(),
-        initializer_fee_vault: Pubkey::new_from_array([0; 32]).into(),
-        fee_rate: DEFAULT_FEE_RATE,
-        admin_key: Some(Pubkey::new_from_array([0; 32]).into()),
-        custom_state: vec![],
-        name: "".to_string(),
-    }.try_to_vec().unwrap().len() as u64;
-    pub static ref MEGA_POOL_STATE_SIZE: u64 = PoolState {
-        tag: Default::default(),
-        pool_token_mint: Pubkey::new_from_array([0; 32]).into(),
-        assets: vec![
-            AssetInfo {
-                mint: Pubkey::new_from_array([0; 32]).into(),
-                vault_address: Pubkey::new_from_array([0; 32]).into(),
-            },
-            AssetInfo {
-                mint: Pubkey::new_from_array([0; 32]).into(),
-                vault_address: Pubkey::new_from_array([0; 32]).into(),
-            }
-        ],
-        vault_signer: Pubkey::new_from_array([0; 32]).into(),
-        vault_signer_nonce: 0,
-        account_params: vec![],
-        serum_fee_vault: Pubkey::new_from_array([0; 32]).into(),
-        initializer_fee_vault: Pubkey::new_from_array([0; 32]).into(),
-        fee_rate: DEFAULT_FEE_RATE,
-        admin_key: Some(Pubkey::new_from_array([0; 32]).into()),
-        custom_state: vec![],
-        name: "".to_string(),
-    }.try_to_vec().unwrap().len() as u64;
-}
-
-=======
->>>>>>> baf5fca5
 pub struct Client {
     inner: InnerClient,
 }
