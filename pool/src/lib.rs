--- conflicted
+++ resolved
@@ -1,14 +1,9 @@
 #![allow(dead_code)]
 
-<<<<<<< HEAD
 use std::ops::DerefMut;
 
 use anyhow::{bail, ensure, Context, Error, Result as PoolResult};
-=======
-//use anyhow::{anyhow, bail, ensure, Context, Error, Result as PoolResult};
-//use thiserror::Error;
-use arrayref::{array_refs, mut_array_refs, array_ref};
->>>>>>> 0a7c325f
+use arrayref::array_ref;
 use borsh::{BorshDeserialize, BorshSerialize};
 pub use solana_sdk;
 use solana_sdk::{
@@ -16,8 +11,8 @@
     program_error::ProgramError, pubkey::Pubkey,
 };
 
-<<<<<<< HEAD
 use serum_pool_schema::{AssetInfo, Basket, PoolRequest, PoolState};
+use serum_pool_schema::{PoolRequestInner, PoolRequestTag};
 
 use crate::context::PoolContext;
 
@@ -95,6 +90,38 @@
             Err(ProgramError::Custom(0x100))
         }
     }
+}
+
+pub mod pool;
+
+#[macro_export]
+macro_rules! declare_pool_entrypoint {
+    ($PoolImpl:ty) => {
+        fn entrypoint(
+            program_id: &$crate::solana_sdk::pubkey::Pubkey,
+            accounts: &[$crate::solana_sdk::account_info::AccountInfo],
+            instruction_data: &[u8],
+        ) -> ProgramResult {
+            $crate::pool_entrypoint::<$PoolImpl>(program_id, accounts, instruction_data)
+        }
+    };
+}
+
+#[inline(always)]
+pub fn pool_entrypoint<P: pool::Pool>(
+    program_id: &Pubkey,
+    accounts: &[AccountInfo],
+    instruction_data: &[u8],
+) -> ProgramResult {
+    if instruction_data.len() >= 8 {
+        let tag_bytes = array_ref![instruction_data, 0, 8];
+        if u64::from_le_bytes(*tag_bytes) == PoolRequestTag::TAG_VALUE {
+            let request = BorshDeserialize::try_from_slice(instruction_data)
+                .or(Err(ProgramError::InvalidInstructionData))?;
+            return P::process_pool_request(program_id, accounts, &request);
+        }
+    }
+    P::process_other_instruction(program_id, accounts, instruction_data)
 }
 
 impl<'a, 'b: 'a> ProgramContext<'a, 'b> {
@@ -129,46 +156,16 @@
         BorshSerialize::serialize(&state, buf.deref_mut())
             .map_err(Error::msg)
             .context("failed to serialize state")
-=======
-use serum_pool_schema::{PoolRequest, PoolRequestInner, PoolState, PoolRequestTag};
-
-pub mod pool;
-
-#[macro_export]
-macro_rules! declare_pool_entrypoint {
-    ($PoolImpl:ty) => {
-        fn entrypoint(
-            program_id: & $crate::solana_sdk::pubkey::Pubkey,
-            accounts: &[$crate::solana_sdk::account_info::AccountInfo],
-            instruction_data: &[u8],
-        ) -> ProgramResult {
-            $crate::pool_entrypoint::<$PoolImpl>(program_id, accounts, instruction_data)
-        }
-    }
-}
-
-#[inline(always)]
-pub fn pool_entrypoint<P: pool::Pool>(program_id: &Pubkey, accounts: &[AccountInfo], instruction_data: &[u8]) -> ProgramResult {
-    if instruction_data.len() >= 8 {
-        let tag_bytes = array_ref![instruction_data, 0, 8];
-        if u64::from_le_bytes(*tag_bytes) == PoolRequestTag::TAG_VALUE {
-            let request = BorshDeserialize::try_from_slice(instruction_data).or(Err(ProgramError::InvalidInstructionData))?;
-            return P::process_pool_request(program_id, accounts, &request);
-        }
->>>>>>> 0a7c325f
-    }
-    P::process_other_instruction(program_id, accounts, instruction_data)
-}
-
-<<<<<<< HEAD
+    }
+
     fn process_instruction<P: Pool>(&self) -> PoolResult<()> {
         let request = self.get_request()?;
         let mut pool_state = self.get_state(&self.accounts[0])?;
 
-        match (&mut pool_state, &request) {
-            (None, PoolRequest::Initialize(init_request)) => {
+        match (&mut pool_state, &request.inner) {
+            (None, PoolRequestInner::Initialize(init_request)) => {
                 let mut state = PoolState {
-                    initialized: true,
+                    tag: Default::default(),
                     pool_token_mint: self.accounts[1].key.into(),
                     assets: self.accounts[2..2 + init_request.assets_length as usize]
                         .iter()
@@ -186,24 +183,27 @@
                     custom_state: vec![],
                 };
                 // TODO: validate state
-                let context = PoolContext::new(self.program_id, self.accounts, &state, &request)
-                    .map_err(Error::msg)?;
+                let context =
+                    PoolContext::new(self.program_id, self.accounts, &state, &request.inner)
+                        .map_err(Error::msg)?;
                 P::initialize_pool(&context, &mut state).map_err(Error::msg)?;
                 self.set_state(&self.accounts[0], state)?;
             }
             (None, _) => bail!("uninitialized pool"),
-            (Some(_), PoolRequest::Initialize(_)) => bail!("pool already initialized"),
-            (Some(_pool_state), PoolRequest::GetBasket(_request)) => {}
-            (Some(_pool_state), PoolRequest::Transact(_)) => bail!("todo"),
-            (Some(_pool_state), PoolRequest::AdminRequest) => bail!("todo"),
-            (Some(_pool_state), PoolRequest::CustomRequest(_)) => bail!("todo"),
+            (Some(_), PoolRequestInner::Initialize(_)) => bail!("pool already initialized"),
+            (Some(_pool_state), PoolRequestInner::GetBasket(_request)) => {}
+            (Some(_pool_state), PoolRequestInner::Transact(_)) => bail!("todo"),
+            (Some(_pool_state), PoolRequestInner::AdminRequest) => bail!("todo"),
         };
-=======
+
+        Ok(())
+    }
+}
+
 /*
 EXAMPLE. TODO replace with actual documentation
 
 enum FakePool {}
->>>>>>> 0a7c325f
 
 impl pool::Pool for FakePool {
     fn process_other_instruction(
